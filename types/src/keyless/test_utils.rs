// Copyright © Aptos Foundation
// SPDX-License-Identifier: Apache-2.0

use super::{Groth16ProofAndStatement, Pepper, TransactionAndProof};
use crate::{
    jwks::rsa::RSA_JWK,
    keyless::{
        base64url_encode_str,
        circuit_testcases::{
            SAMPLE_EPK, SAMPLE_EPK_BLINDER, SAMPLE_ESK, SAMPLE_EXP_DATE, SAMPLE_EXP_HORIZON_SECS,
            SAMPLE_JWK, SAMPLE_JWK_SK, SAMPLE_JWT_EXTRA_FIELD, SAMPLE_JWT_HEADER_B64,
            SAMPLE_JWT_HEADER_JSON, SAMPLE_JWT_PARSED, SAMPLE_JWT_PAYLOAD_JSON, SAMPLE_PEPPER,
            SAMPLE_PK, SAMPLE_PROOF, SAMPLE_PROOF_FOR_UPGRADED_VK, SAMPLE_PROOF_NO_EXTRA_FIELD,
            SAMPLE_UID_KEY, SAMPLE_UPGRADED_VK,
        },
        get_public_inputs_hash,
        zkp_sig::ZKP,
        Configuration, EphemeralCertificate, Groth16Proof, KeylessPublicKey, KeylessSignature,
        OpenIdSig, ZeroKnowledgeSig,
    },
    transaction::{authenticator::EphemeralSignature, RawTransaction, SignedTransaction},
};
use aptos_crypto::{
    ed25519::Ed25519PrivateKey, poseidon_bn254::keyless::fr_to_bytes_le, SigningKey, Uniform,
};
use ark_bn254::Bn254;
use ark_groth16::PreparedVerifyingKey;
use base64::{encode_config, URL_SAFE_NO_PAD};
use once_cell::sync::Lazy;
use ring::signature;

static DUMMY_EPHEMERAL_SIGNATURE: Lazy<EphemeralSignature> = Lazy::new(|| {
    let sk = Ed25519PrivateKey::generate_for_testing();
    // Signing the sample proof, for lack of any other dummy struct to sign.
    EphemeralSignature::ed25519(sk.sign::<Groth16Proof>(&SAMPLE_PROOF).unwrap())
});

pub fn get_sample_esk() -> Ed25519PrivateKey {
    // Cloning is disabled outside #[cfg(test)]
    let serialized: &[u8] = &(SAMPLE_ESK.to_bytes());
    Ed25519PrivateKey::try_from(serialized).unwrap()
}

pub fn get_sample_tw_sk() -> Ed25519PrivateKey {
    let sk_bytes =
        hex::decode("1111111111111111111111111111111111111111111111111111111111111111").unwrap();
    Ed25519PrivateKey::try_from(sk_bytes.as_slice()).unwrap()
}

pub fn get_sample_iss() -> String {
    SAMPLE_JWT_PARSED.oidc_claims.iss.clone()
}

pub fn get_sample_aud() -> String {
    "test-keyless-dapp".to_string()
}

pub fn get_sample_jwk() -> RSA_JWK {
    SAMPLE_JWK.clone()
}

pub fn get_sample_pepper() -> Pepper {
    SAMPLE_PEPPER.clone()
}

pub fn get_sample_epk_blinder() -> Vec<u8> {
    SAMPLE_EPK_BLINDER.clone()
}

pub fn get_sample_exp_date() -> u64 {
    SAMPLE_EXP_DATE
}

pub fn get_sample_jwt_header_json() -> String {
    SAMPLE_JWT_HEADER_JSON.to_string()
}

pub fn get_sample_uid_key() -> String {
    SAMPLE_UID_KEY.to_string()
}

pub fn get_sample_groth16_zkp_and_statement() -> Groth16ProofAndStatement {
    let config = Configuration::new_for_testing();
    let (sig, pk) = get_sample_groth16_sig_and_pk();
    let public_inputs_hash =
        fr_to_bytes_le(&get_public_inputs_hash(&sig, &pk, &SAMPLE_JWK, &config).unwrap());

    let proof = match sig.cert {
        EphemeralCertificate::ZeroKnowledgeSig(ZeroKnowledgeSig {
            proof,
            exp_horizon_secs: _,
            extra_field: _,
            override_aud_val: _,
            training_wheels_signature: _,
        }) => proof,
        _ => unreachable!(),
    };

    Groth16ProofAndStatement {
        proof: match proof {
            ZKP::Groth16(proof) => proof,
        },
        public_inputs_hash,
    }
}

pub fn get_sample_zk_sig() -> ZeroKnowledgeSig {
    let proof = *SAMPLE_PROOF;

    ZeroKnowledgeSig {
        proof: proof.into(),
        extra_field: Some(SAMPLE_JWT_EXTRA_FIELD.to_string()),
        exp_horizon_secs: SAMPLE_EXP_HORIZON_SECS,
        override_aud_val: None,
        training_wheels_signature: None,
    }
}

/// Note: Does not have a valid ephemeral signature. Use the SAMPLE_ESK to compute one over the
/// desired TXN.
pub fn get_sample_groth16_sig_and_pk() -> (KeylessSignature, KeylessPublicKey) {
    let proof = *SAMPLE_PROOF;

    let zks = ZeroKnowledgeSig {
        proof: proof.into(),
        extra_field: Some(SAMPLE_JWT_EXTRA_FIELD.to_string()),
        exp_horizon_secs: SAMPLE_EXP_HORIZON_SECS,
        override_aud_val: None,
        training_wheels_signature: None,
    };

    let sig = KeylessSignature {
        cert: EphemeralCertificate::ZeroKnowledgeSig(zks.clone()),
        jwt_header_json: SAMPLE_JWT_HEADER_JSON.to_string(),
        exp_date_secs: SAMPLE_EXP_DATE,
        ephemeral_pubkey: SAMPLE_EPK.clone(),
        ephemeral_signature: DUMMY_EPHEMERAL_SIGNATURE.clone(),
    };

    (sig, SAMPLE_PK.clone())
}

pub fn get_upgraded_vk() -> PreparedVerifyingKey<Bn254> {
    SAMPLE_UPGRADED_VK.clone()
}

/// Note: Does not have a valid ephemeral signature. Use the SAMPLE_ESK to compute one over the
/// desired TXN.
pub fn get_groth16_sig_and_pk_for_upgraded_vk() -> (KeylessSignature, KeylessPublicKey) {
    let proof = *SAMPLE_PROOF_FOR_UPGRADED_VK;

    let zks = ZeroKnowledgeSig {
        proof: proof.into(),
        extra_field: Some(SAMPLE_JWT_EXTRA_FIELD.to_string()),
        exp_horizon_secs: SAMPLE_EXP_HORIZON_SECS,
        override_aud_val: None,
        training_wheels_signature: None,
    };

    let sig = KeylessSignature {
        cert: EphemeralCertificate::ZeroKnowledgeSig(zks.clone()),
        jwt_header_json: SAMPLE_JWT_HEADER_JSON.to_string(),
        exp_date_secs: SAMPLE_EXP_DATE,
        ephemeral_pubkey: SAMPLE_EPK.clone(),
        ephemeral_signature: DUMMY_EPHEMERAL_SIGNATURE.clone(),
    };

    (sig, SAMPLE_PK.clone())
}

/// Note: Does not have a valid ephemeral signature. Use the SAMPLE_ESK to compute one over the
/// desired TXN.
pub fn get_sample_groth16_sig_and_pk_no_extra_field() -> (KeylessSignature, KeylessPublicKey) {
    let proof = *SAMPLE_PROOF_NO_EXTRA_FIELD;

    let zks = ZeroKnowledgeSig {
        proof: proof.into(),
        extra_field: None,
        exp_horizon_secs: SAMPLE_EXP_HORIZON_SECS,
        override_aud_val: None,
        training_wheels_signature: None,
    };

    let sig = KeylessSignature {
        cert: EphemeralCertificate::ZeroKnowledgeSig(zks.clone()),
        jwt_header_json: SAMPLE_JWT_HEADER_JSON.to_string(),
        exp_date_secs: SAMPLE_EXP_DATE,
        ephemeral_pubkey: SAMPLE_EPK.clone(),
        ephemeral_signature: DUMMY_EPHEMERAL_SIGNATURE.clone(),
    };

    (sig, SAMPLE_PK.clone())
}

pub fn get_sample_jwt_token() -> String {
<<<<<<< HEAD
    let jwt_header_b64 = SAMPLE_JWT_HEADER_B64.to_string();
    let jwt_payload_b64 = base64url_encode_str(SAMPLE_JWT_PAYLOAD_JSON.as_str());
    let msg = jwt_header_b64.clone() + "." + jwt_payload_b64.as_str();
    let rng = ring::rand::SystemRandom::new();
    let sk = &*SAMPLE_JWK_SK;
    let mut jwt_sig = vec![0u8; sk.public_modulus_len()];

    sk.sign(
        &signature::RSA_PKCS1_SHA256,
        &rng,
        msg.as_bytes(),
        jwt_sig.as_mut_slice(),
    )
    .unwrap();

    let base64url_string = encode_config(jwt_sig.clone(), URL_SAFE_NO_PAD);

    format!("{}.{}", msg, base64url_string)
}

/// Note: Does not have a valid ephemeral signature. Use the SAMPLE_ESK to compute one over the
/// desired TXN.
pub fn get_sample_openid_sig_and_pk() -> (KeylessSignature, KeylessPublicKey) {
=======
>>>>>>> 712d1eb2
    let jwt_header_b64 = SAMPLE_JWT_HEADER_B64.to_string();
    let jwt_payload_b64 = base64url_encode_str(SAMPLE_JWT_PAYLOAD_JSON.as_str());
    let msg = jwt_header_b64.clone() + "." + jwt_payload_b64.as_str();
    let rng = ring::rand::SystemRandom::new();
    let sk = *SAMPLE_JWK_SK;
    let mut jwt_sig = vec![0u8; sk.public_modulus_len()];

    sk.sign(
        &signature::RSA_PKCS1_SHA256,
        &rng,
        msg.as_bytes(),
        jwt_sig.as_mut_slice(),
    )
    .unwrap();

    let base64url_string = encode_config(jwt_sig.clone(), URL_SAFE_NO_PAD);

    format!("{}.{}", msg, base64url_string)
}

/// Note: Does not have a valid ephemeral signature. Use the SAMPLE_ESK to compute one over the
/// desired TXN.
pub fn get_sample_openid_sig_and_pk() -> (KeylessSignature, KeylessPublicKey) {
    let jwt_header_b64 = SAMPLE_JWT_HEADER_B64.to_string();
    let jwt_payload_b64 = base64url_encode_str(SAMPLE_JWT_PAYLOAD_JSON.as_str());
    let msg = jwt_header_b64.clone() + "." + jwt_payload_b64.as_str();
    let rng = ring::rand::SystemRandom::new();
    let sk = *SAMPLE_JWK_SK;
    let mut jwt_sig = vec![0u8; sk.public_modulus_len()];

    sk.sign(
        &signature::RSA_PKCS1_SHA256,
        &rng,
        msg.as_bytes(),
        jwt_sig.as_mut_slice(),
    )
    .unwrap();

    let openid_sig = OpenIdSig {
        jwt_sig,
        jwt_payload_json: SAMPLE_JWT_PAYLOAD_JSON.to_string(),
        uid_key: SAMPLE_UID_KEY.to_owned(),
        epk_blinder: SAMPLE_EPK_BLINDER.clone(),
        pepper: SAMPLE_PEPPER.clone(),
        idc_aud_val: None,
    };

    let zk_sig = KeylessSignature {
        cert: EphemeralCertificate::OpenIdSig(openid_sig.clone()),
        jwt_header_json: SAMPLE_JWT_HEADER_JSON.to_string(),
        exp_date_secs: SAMPLE_EXP_DATE,
        ephemeral_pubkey: SAMPLE_EPK.clone(),
        ephemeral_signature: DUMMY_EPHEMERAL_SIGNATURE.clone(),
    };

    (zk_sig, SAMPLE_PK.clone())
}

pub fn maul_raw_groth16_txn(
    pk: KeylessPublicKey,
    mut sig: KeylessSignature,
    raw_txn: RawTransaction,
) -> SignedTransaction {
    let mut txn_and_zkp = TransactionAndProof {
        message: raw_txn.clone(),
        proof: None,
    };

    // maul ephemeral signature to be over a different proof: (a, b, a) instead of (a, b, c)
    match &mut sig.cert {
        EphemeralCertificate::ZeroKnowledgeSig(proof) => {
            let ZKP::Groth16(old_proof) = proof.proof;

            txn_and_zkp.proof = Some(
                Groth16Proof::new(*old_proof.get_a(), *old_proof.get_b(), *old_proof.get_a())
                    .into(),
            );
        },
        EphemeralCertificate::OpenIdSig(_) => {},
    };

    let esk = get_sample_esk();
    sig.ephemeral_signature = EphemeralSignature::ed25519(esk.sign(&txn_and_zkp).unwrap());

    // reassemble TXN
    SignedTransaction::new_keyless(raw_txn, pk, sig)
}

#[cfg(test)]
mod test {
    use crate::{
        keyless::{
            circuit_testcases::{
                SAMPLE_EPK, SAMPLE_EPK_BLINDER, SAMPLE_EXP_DATE, SAMPLE_EXP_HORIZON_SECS,
                SAMPLE_JWK, SAMPLE_JWT_EXTRA_FIELD_KEY,
            },
            get_public_inputs_hash,
            test_utils::{
                get_sample_epk_blinder, get_sample_esk, get_sample_exp_date,
                get_sample_groth16_sig_and_pk, get_sample_jwt_token, get_sample_pepper,
            },
            Configuration, Groth16Proof, OpenIdSig, DEVNET_VERIFICATION_KEY,
        },
        transaction::authenticator::EphemeralPublicKey,
    };
    use aptos_crypto::PrivateKey;
    use ark_ff::PrimeField;
    use reqwest::Client;
    use serde_json::{json, Value};
    use std::ops::Deref;

    /// Since our proof generation toolkit is incomplete; currently doing it here.
    #[test]
    fn keyless_print_nonce_commitment_and_public_inputs_hash() {
        let config = Configuration::new_for_testing();
        let nonce = OpenIdSig::reconstruct_oauth_nonce(
            SAMPLE_EPK_BLINDER.as_slice(),
            SAMPLE_EXP_DATE,
            &SAMPLE_EPK,
            &config,
        )
        .unwrap();
        println!(
            "Nonce computed from exp_date {} and EPK blinder {}: {}",
            SAMPLE_EXP_DATE,
            hex::encode(SAMPLE_EPK_BLINDER.as_slice()),
            nonce
        );

        let (sig, pk) = get_sample_groth16_sig_and_pk();
        let public_inputs_hash = get_public_inputs_hash(&sig, &pk, &SAMPLE_JWK, &config).unwrap();

        println!("Public inputs hash: {}", public_inputs_hash);
    }

    #[derive(Debug, serde::Deserialize)]
    struct ProverResponse {
        proof: Groth16Proof,
        #[serde(with = "hex")]
        public_inputs_hash: [u8; 32],
    }

    // Run the prover service locally - https://github.com/aptos-labs/prover-service
    // Then run ./scripts/dev_setup.sh
    // Lastly run ./scripts/run_test_server.sh
    #[ignore]
    #[tokio::test]
    async fn fetch_sample_proofs_from_prover() {
        let client = Client::new();

        let body = json!({
            "jwt_b64": get_sample_jwt_token(),
            "epk": hex::encode(bcs::to_bytes(&EphemeralPublicKey::ed25519(get_sample_esk().public_key())).unwrap()),
            "epk_blinder": hex::encode(get_sample_epk_blinder()),
            "exp_date_secs": get_sample_exp_date(),
            "exp_horizon_secs": SAMPLE_EXP_HORIZON_SECS,
            "pepper": hex::encode(get_sample_pepper().to_bytes()),
            "uid_key": "sub",
            "extra_field": SAMPLE_JWT_EXTRA_FIELD_KEY
        });
        make_prover_request(&client, body, "SAMPLE_PROOF").await;

        let body = json!({
            "jwt_b64": get_sample_jwt_token(),
            "epk": hex::encode(bcs::to_bytes(&EphemeralPublicKey::ed25519(get_sample_esk().public_key())).unwrap()),
            "epk_blinder": hex::encode(get_sample_epk_blinder()),
            "exp_date_secs": get_sample_exp_date(),
            "exp_horizon_secs": SAMPLE_EXP_HORIZON_SECS,
            "pepper": hex::encode(get_sample_pepper().to_bytes()),
            "uid_key": "sub"
        });
        make_prover_request(&client, body, "SAMPLE_PROOF_NO_EXTRA_FIELD").await;
    }

    async fn make_prover_request(
        client: &Client,
        body: Value,
        test_proof_name: &str,
    ) -> ProverResponse {
        let url = "http://localhost:8080/v0/prove";

        // Send the POST request and await the response
        let response = client.post(url).json(&body).send().await.unwrap();

        // Check if the request was successful
        if response.status().is_success() {
            let prover_response = response.json::<ProverResponse>().await.unwrap();
            let proof = prover_response.proof;
            let public_inputs_hash =
                ark_bn254::Fr::from_le_bytes_mod_order(&prover_response.public_inputs_hash);

            let code = format!(
                r#"
            Groth16Proof::new(
                G1Bytes::new_from_vec(hex::decode("{}").unwrap()).unwrap(),
                G2Bytes::new_from_vec(hex::decode("{}").unwrap()).unwrap(),
                G1Bytes::new_from_vec(hex::decode("{}").unwrap()).unwrap(),
            )
            "#,
                hex::encode(proof.get_a().0),
                hex::encode(proof.get_b().0),
                hex::encode(proof.get_c().0)
            );
            println!();
            println!(
                "----- Update the {} in circuit_testcases.rs with the output below -----",
                test_proof_name
            );
            println!("{}", code);
            println!("----------------------------------------------------------------------------------");

            // TODO: Assumes proofs are to be generated w.r.t the devnet VK. This must be manually
            //  modified to deal with generating proofs for a different VK.

            // Verify the proof with the test verifying key.  If this fails the verifying key does not match the proving used
            // to generate the proof.
            proof
                .verify_proof(public_inputs_hash, DEVNET_VERIFICATION_KEY.deref())
                .unwrap();

            prover_response
        } else {
            // Print an error message if the request failed
            println!("Request failed with status code: {}", response.status());
            panic!("Prover request failed")
        }
    }
}<|MERGE_RESOLUTION|>--- conflicted
+++ resolved
@@ -193,37 +193,11 @@
 }
 
 pub fn get_sample_jwt_token() -> String {
-<<<<<<< HEAD
     let jwt_header_b64 = SAMPLE_JWT_HEADER_B64.to_string();
     let jwt_payload_b64 = base64url_encode_str(SAMPLE_JWT_PAYLOAD_JSON.as_str());
     let msg = jwt_header_b64.clone() + "." + jwt_payload_b64.as_str();
     let rng = ring::rand::SystemRandom::new();
     let sk = &*SAMPLE_JWK_SK;
-    let mut jwt_sig = vec![0u8; sk.public_modulus_len()];
-
-    sk.sign(
-        &signature::RSA_PKCS1_SHA256,
-        &rng,
-        msg.as_bytes(),
-        jwt_sig.as_mut_slice(),
-    )
-    .unwrap();
-
-    let base64url_string = encode_config(jwt_sig.clone(), URL_SAFE_NO_PAD);
-
-    format!("{}.{}", msg, base64url_string)
-}
-
-/// Note: Does not have a valid ephemeral signature. Use the SAMPLE_ESK to compute one over the
-/// desired TXN.
-pub fn get_sample_openid_sig_and_pk() -> (KeylessSignature, KeylessPublicKey) {
-=======
->>>>>>> 712d1eb2
-    let jwt_header_b64 = SAMPLE_JWT_HEADER_B64.to_string();
-    let jwt_payload_b64 = base64url_encode_str(SAMPLE_JWT_PAYLOAD_JSON.as_str());
-    let msg = jwt_header_b64.clone() + "." + jwt_payload_b64.as_str();
-    let rng = ring::rand::SystemRandom::new();
-    let sk = *SAMPLE_JWK_SK;
     let mut jwt_sig = vec![0u8; sk.public_modulus_len()];
 
     sk.sign(
