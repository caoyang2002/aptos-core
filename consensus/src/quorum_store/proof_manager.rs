// Copyright © Aptos Foundation
// SPDX-License-Identifier: Apache-2.0

use super::batch_store::BatchStore;
use crate::{
    monitor,
    quorum_store::{batch_generator::BackPressure, batch_proof_queue::BatchProofQueue, counters},
};
use aptos_consensus_types::{
    common::{Payload, PayloadFilter, ProofWithData, TxnSummaryWithExpiration},
    payload::{OptQuorumStorePayload, PayloadExecutionLimit},
    proof_of_store::{BatchInfo, ProofOfStore, ProofOfStoreMsg},
    request_response::{GetPayloadCommand, GetPayloadResponse},
    utils::PayloadTxnsSize,
};
use aptos_logger::prelude::*;
use aptos_types::PeerId;
use futures::StreamExt;
use futures_channel::mpsc::Receiver;
use std::{cmp::min, collections::HashSet, sync::Arc, time::Duration};

#[derive(Debug)]
pub enum ProofManagerCommand {
    ReceiveProofs(ProofOfStoreMsg),
    ReceiveBatches(Vec<(BatchInfo, Vec<TxnSummaryWithExpiration>)>),
    CommitNotification(u64, Vec<BatchInfo>),
    Shutdown(tokio::sync::oneshot::Sender<()>),
}

pub struct ProofManager {
    batch_proof_queue: BatchProofQueue,
    back_pressure_total_txn_limit: u64,
    remaining_total_txn_num: u64,
    back_pressure_total_proof_limit: u64,
    remaining_total_proof_num: u64,
    allow_batches_without_pos_in_proposal: bool,
    enable_opt_quorum_store: bool,
}

impl ProofManager {
    pub fn new(
        my_peer_id: PeerId,
        back_pressure_total_txn_limit: u64,
        back_pressure_total_proof_limit: u64,
        batch_store: Arc<BatchStore>,
        allow_batches_without_pos_in_proposal: bool,
        enable_opt_quorum_store: bool,
    ) -> Self {
        Self {
            batch_proof_queue: BatchProofQueue::new(my_peer_id, batch_store),
            back_pressure_total_txn_limit,
            remaining_total_txn_num: 0,
            back_pressure_total_proof_limit,
            remaining_total_proof_num: 0,
            allow_batches_without_pos_in_proposal,
            enable_opt_quorum_store,
        }
    }

    pub(crate) fn receive_proofs(&mut self, proofs: Vec<ProofOfStore>) {
        for proof in proofs.into_iter() {
            self.batch_proof_queue.insert_proof(proof);
        }
        (self.remaining_total_txn_num, self.remaining_total_proof_num) =
            self.batch_proof_queue.remaining_txns_and_proofs();
    }

    pub(crate) fn receive_batches(
        &mut self,
        batch_summaries: Vec<(BatchInfo, Vec<TxnSummaryWithExpiration>)>,
    ) {
        self.batch_proof_queue.insert_batches(batch_summaries);
    }

    pub(crate) fn handle_commit_notification(
        &mut self,
        block_timestamp: u64,
        batches: Vec<BatchInfo>,
    ) {
        trace!(
            "QS: got clean request from execution at block timestamp {}",
            block_timestamp
        );
        self.batch_proof_queue.mark_committed(batches);
        self.batch_proof_queue
            .handle_updated_block_timestamp(block_timestamp);
        (self.remaining_total_txn_num, self.remaining_total_proof_num) =
            self.batch_proof_queue.remaining_txns_and_proofs();
    }

    pub(crate) fn handle_proposal_request(&mut self, msg: GetPayloadCommand) {
        match msg {
            GetPayloadCommand::GetPayloadRequest(request) => {
                let excluded_batches: HashSet<_> = match request.filter {
                    PayloadFilter::Empty => HashSet::new(),
                    PayloadFilter::DirectMempool(_) => {
                        unreachable!()
                    },
                    PayloadFilter::InQuorumStore(proofs) => proofs,
                };

                let max_txns_with_proof = request
                    .max_txns
                    .compute_pct(100 - request.opt_batch_txns_pct);
                let batch_store_ref = match request.return_all_txns {
                    true => Some(&self.batch_queue.batch_store),
                    false => None,
                };

                let (
                    proof_block,
                    qs_transactions,
                    txns_with_proof_size,
                    cur_unique_txns,
                    proof_queue_fully_utilized,
                ) = self.batch_proof_queue.pull_proofs(
                    &excluded_batches,
                    max_txns_with_proof,
                    request.max_txns_after_filtering,
                    request.soft_max_txns_after_filtering,
                    request.return_non_full,
                    request.block_timestamp,
                    batch_store_ref,
                );

                counters::NUM_BATCHES_WITHOUT_PROOF_OF_STORE
                    .observe(self.batch_proof_queue.num_batches_without_proof() as f64);
                counters::PROOF_QUEUE_FULLY_UTILIZED
                    .observe(if proof_queue_fully_utilized { 1.0 } else { 0.0 });

<<<<<<< HEAD
                let excluded_batches: Vec<_> = excluded_batches.iter().cloned().collect();

                let (opt_batches, opt_qs_transactions, opt_batch_txns_size) = if self.enable_opt_quorum_store {
                    // TODO(ibalajiarun): Support unique txn calculation
                    let max_opt_batch_txns_size = request.max_txns - txns_with_proof_size;
                    let (opt_batches, size) = self
                        .batch_queue
                        .pull_batches(max_opt_batch_txns_size, excluded_batches.clone());

                    (
                        opt_batches
                            .clone()
                            .into_iter()
                            .map(|(batch_info, _)| batch_info)
                            .collect(),
                        opt_batches
                            .into_iter()
                            .flat_map(|(_, txns)| txns)
                            .collect::<Vec<SignedTransaction>>(),
                        size,
                    )
=======
                let (opt_batches, opt_batch_txns_size) = if self.enable_opt_quorum_store {
                    // TODO(ibalajiarun): Support unique txn calculation
                    let max_opt_batch_txns_size = request.max_txns - txns_with_proof_size;
                    let (opt_batches, opt_payload_size, _) = self.batch_proof_queue.pull_batches(
                        &excluded_batches
                            .iter()
                            .cloned()
                            .chain(proof_block.iter().map(|proof| proof.info().clone()))
                            .collect(),
                        max_opt_batch_txns_size,
                        request.max_txns_after_filtering,
                        request.soft_max_txns_after_filtering,
                        request.return_non_full,
                        request.block_timestamp,
                    );

                    (opt_batches, opt_payload_size)
>>>>>>> cf7e840b
                } else {
                    (Vec::new(), Vec::new(), PayloadTxnsSize::zero())
                };

                let cur_txns = txns_with_proof_size + opt_batch_txns_size;
                let (inline_block, inline_block_size) =
                    if self.allow_batches_without_pos_in_proposal && proof_queue_fully_utilized {
                        let mut max_inline_txns_to_pull = request
                            .max_txns
                            .saturating_sub(cur_txns)
                            .minimum(request.max_inline_txns);
                        max_inline_txns_to_pull.set_count(min(
                            max_inline_txns_to_pull.count(),
                            request
                                .max_txns_after_filtering
                                .saturating_sub(cur_unique_txns),
                        ));
                        let (inline_batches, inline_payload_size, _) =
                            self.batch_proof_queue.pull_batches_with_transactions(
                                &excluded_batches
                                    .iter()
                                    .cloned()
                                    .chain(proof_block.iter().map(|proof| proof.info().clone()))
                                    .collect(),
                                max_inline_txns_to_pull,
                                request.max_txns_after_filtering,
                                request.soft_max_txns_after_filtering,
                                request.return_non_full,
                                request.block_timestamp,
                            );
                        (inline_batches, inline_payload_size)
                    } else {
                        (Vec::new(), PayloadTxnsSize::zero())
                    };
                counters::NUM_INLINE_BATCHES.observe(inline_block_size.count() as f64);
                counters::NUM_INLINE_TXNS.observe(inline_block_size.size_in_bytes() as f64);

                let inline_transactions = inline_block
                    .clone()
                    .into_iter()
                    .flat_map(|(_, txns)| txns)
                    .collect::<Vec<SignedTransaction>>();

                let response = if self.enable_opt_quorum_store {
                    let inline_batches = inline_block.into();
                    Payload::OptQuorumStore(OptQuorumStorePayload::new(
                        inline_batches,
                        opt_batches.into(),
                        proof_block.into(),
                        PayloadExecutionLimit::None,
                    ))
                } else if proof_block.is_empty() && inline_block.is_empty() {
                    Payload::empty(true, self.allow_batches_without_pos_in_proposal)
                } else {
                    trace!(
                        "QS: GetBlockRequest excluded len {}, block len {}, inline len {}",
                        excluded_batches.len(),
                        proof_block.len(),
                        inline_block.len()
                    );
                    Payload::QuorumStoreInlineHybrid(
                        inline_block,
                        ProofWithData::new(proof_block),
                        None,
                    )
                };

                let all_transactions = qs_transactions
                    .into_iter()
                    .chain(opt_qs_transactions.into_iter())
                    .chain(inline_transactions.into_iter())
                    .collect::<Vec<SignedTransaction>>();

                let res = GetPayloadResponse::GetPayloadResponse((response, all_transactions));
                match request.callback.send(Ok(res)) {
                    Ok(_) => (),
                    Err(err) => debug!("BlockResponse receiver not available! error {:?}", err),
                }
            },
        }
    }

    /// return true when quorum store is back pressured
    pub(crate) fn qs_back_pressure(&self) -> BackPressure {
        if self.remaining_total_txn_num > self.back_pressure_total_txn_limit
            || self.remaining_total_proof_num > self.back_pressure_total_proof_limit
        {
            sample!(
                SampleRate::Duration(Duration::from_millis(200)),
                info!(
                    "Quorum store is back pressured with {} txns, limit: {}, proofs: {}, limit: {}",
                    self.remaining_total_txn_num,
                    self.back_pressure_total_txn_limit,
                    self.remaining_total_proof_num,
                    self.back_pressure_total_proof_limit
                );
            );
        }

        BackPressure {
            txn_count: self.remaining_total_txn_num > self.back_pressure_total_txn_limit,
            proof_count: self.remaining_total_proof_num > self.back_pressure_total_proof_limit,
        }
    }

    pub async fn start(
        mut self,
        back_pressure_tx: tokio::sync::mpsc::Sender<BackPressure>,
        mut proposal_rx: Receiver<GetPayloadCommand>,
        mut proof_rx: tokio::sync::mpsc::Receiver<ProofManagerCommand>,
    ) {
        let mut back_pressure = BackPressure {
            txn_count: false,
            proof_count: false,
        };

        loop {
            let _timer = counters::PROOF_MANAGER_MAIN_LOOP.start_timer();

            tokio::select! {
                    Some(msg) = proposal_rx.next() => monitor!("proof_manager_handle_proposal", {
                        self.handle_proposal_request(msg);

                        let updated_back_pressure = self.qs_back_pressure();
                        if updated_back_pressure != back_pressure {
                            back_pressure = updated_back_pressure;
                            if back_pressure_tx.send(back_pressure).await.is_err() {
                                debug!("Failed to send back_pressure for proposal");
                            }
                        }
                    }),
                    Some(msg) = proof_rx.recv() => {
                        monitor!("proof_manager_handle_command", {
                        match msg {
                            ProofManagerCommand::Shutdown(ack_tx) => {
                                ack_tx
                                    .send(())
                                    .expect("Failed to send shutdown ack to QuorumStore");
                                break;
                            },
                            ProofManagerCommand::ReceiveProofs(proofs) => {
                                self.receive_proofs(proofs.take());
                            },
                            ProofManagerCommand::ReceiveBatches(batches) => {
                                self.receive_batches(batches);
                            }
                            ProofManagerCommand::CommitNotification(block_timestamp, batches) => {
                                self.handle_commit_notification(
                                    block_timestamp,
                                    batches,
                                );
                            },
                        }
                        let updated_back_pressure = self.qs_back_pressure();
                        if updated_back_pressure != back_pressure {
                            back_pressure = updated_back_pressure;
                            if back_pressure_tx.send(back_pressure).await.is_err() {
                                debug!("Failed to send back_pressure for commit notification");
                            }
                        }
                    })
                }
            }
        }
    }
}<|MERGE_RESOLUTION|>--- conflicted
+++ resolved
@@ -14,7 +14,7 @@
     utils::PayloadTxnsSize,
 };
 use aptos_logger::prelude::*;
-use aptos_types::PeerId;
+use aptos_types::{transaction::SignedTransaction, PeerId};
 use futures::StreamExt;
 use futures_channel::mpsc::Receiver;
 use std::{cmp::min, collections::HashSet, sync::Arc, time::Duration};
@@ -102,17 +102,13 @@
                 let max_txns_with_proof = request
                     .max_txns
                     .compute_pct(100 - request.opt_batch_txns_pct);
-                let batch_store_ref = match request.return_all_txns {
-                    true => Some(&self.batch_queue.batch_store),
-                    false => None,
-                };
 
                 let (
                     proof_block,
-                    qs_transactions,
                     txns_with_proof_size,
                     cur_unique_txns,
                     proof_queue_fully_utilized,
+                    qs_transactions,
                 ) = self.batch_proof_queue.pull_proofs(
                     &excluded_batches,
                     max_txns_with_proof,
@@ -120,7 +116,7 @@
                     request.soft_max_txns_after_filtering,
                     request.return_non_full,
                     request.block_timestamp,
-                    batch_store_ref,
+                    request.return_all_txns,
                 );
 
                 counters::NUM_BATCHES_WITHOUT_PROOF_OF_STORE
@@ -128,33 +124,10 @@
                 counters::PROOF_QUEUE_FULLY_UTILIZED
                     .observe(if proof_queue_fully_utilized { 1.0 } else { 0.0 });
 
-<<<<<<< HEAD
-                let excluded_batches: Vec<_> = excluded_batches.iter().cloned().collect();
-
-                let (opt_batches, opt_qs_transactions, opt_batch_txns_size) = if self.enable_opt_quorum_store {
+                let (opt_batches, opt_batch_txns_size, opt_batch_txns) = if self.enable_opt_quorum_store {
                     // TODO(ibalajiarun): Support unique txn calculation
                     let max_opt_batch_txns_size = request.max_txns - txns_with_proof_size;
-                    let (opt_batches, size) = self
-                        .batch_queue
-                        .pull_batches(max_opt_batch_txns_size, excluded_batches.clone());
-
-                    (
-                        opt_batches
-                            .clone()
-                            .into_iter()
-                            .map(|(batch_info, _)| batch_info)
-                            .collect(),
-                        opt_batches
-                            .into_iter()
-                            .flat_map(|(_, txns)| txns)
-                            .collect::<Vec<SignedTransaction>>(),
-                        size,
-                    )
-=======
-                let (opt_batches, opt_batch_txns_size) = if self.enable_opt_quorum_store {
-                    // TODO(ibalajiarun): Support unique txn calculation
-                    let max_opt_batch_txns_size = request.max_txns - txns_with_proof_size;
-                    let (opt_batches, opt_payload_size, _) = self.batch_proof_queue.pull_batches(
+                    let (opt_batches, opt_payload_size, _, opt_batch_txns) = self.batch_proof_queue.pull_batches(
                         &excluded_batches
                             .iter()
                             .cloned()
@@ -165,12 +138,12 @@
                         request.soft_max_txns_after_filtering,
                         request.return_non_full,
                         request.block_timestamp,
+                        request.return_all_txns,
                     );
 
-                    (opt_batches, opt_payload_size)
->>>>>>> cf7e840b
+                    (opt_batches , opt_payload_size, opt_batch_txns)
                 } else {
-                    (Vec::new(), Vec::new(), PayloadTxnsSize::zero())
+                    (Vec::new(), PayloadTxnsSize::zero(), Vec::new())
                 };
 
                 let cur_txns = txns_with_proof_size + opt_batch_txns_size;
@@ -238,7 +211,7 @@
 
                 let all_transactions = qs_transactions
                     .into_iter()
-                    .chain(opt_qs_transactions.into_iter())
+                    .chain(opt_batch_txns.into_iter())
                     .chain(inline_transactions.into_iter())
                     .collect::<Vec<SignedTransaction>>();
 
