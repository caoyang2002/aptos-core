--- conflicted
+++ resolved
@@ -252,7 +252,7 @@
     - jwt_payload: STR
     - uid_key: STR
     - epk_blinder:
-        TUPLEARRAY: 
+        TUPLEARRAY:
           CONTENT: U8
           SIZE: 31
     - pepper:
@@ -263,7 +263,11 @@
         TYPENAME: AssertionSignature
     - authenticator_data: BYTES
     - client_data_json: BYTES
-<<<<<<< HEAD
+Pepper:
+  NEWTYPESTRUCT:
+    TUPLEARRAY:
+      CONTENT: U8
+      SIZE: 31
 ProviderJWKs:
   STRUCT:
     - issuer:
@@ -281,13 +285,6 @@
         TYPENAME: ProviderJWKs
     - multi_sig_bytes:
         SEQ: U8
-=======
-Pepper:
-  NEWTYPESTRUCT:
-    TUPLEARRAY:
-      CONTENT: U8
-      SIZE: 31
->>>>>>> 5ae25427
 RawTransaction:
   STRUCT:
     - sender:
