// Copyright © Aptos Foundation
// SPDX-License-Identifier: Apache-2.0

mod counters;
mod dkg_manager;
pub mod epoch_manager;
pub mod network;
pub mod network_interface;
<<<<<<< HEAD
pub mod transcript_aggregation;
=======
>>>>>>> 9dd1cfae
pub mod types;

use crate::{
    epoch_manager::EpochManager, network::NetworkTask, network_interface::DKGNetworkClient,
};
<<<<<<< HEAD
use aptos_config::config::NodeConfig;
=======
use aptos_config::config::IdentityBlob;
>>>>>>> 9dd1cfae
use aptos_event_notifications::{
    DbBackedOnChainConfig, EventNotificationListener, ReconfigNotificationListener,
};
use aptos_network::application::interface::{NetworkClient, NetworkServiceEvents};
<<<<<<< HEAD
=======
use move_core_types::account_address::AccountAddress;
use std::sync::Arc;
>>>>>>> 9dd1cfae
use tokio::runtime::Runtime;
pub use types::DKGMessage;

pub fn start_dkg_runtime(
<<<<<<< HEAD
    node_config: &NodeConfig,
    network_client: NetworkClient<DKGMessage>,
    network_service_events: NetworkServiceEvents<DKGMessage>,
    reconfig_events: ReconfigNotificationListener<DbBackedOnChainConfig>,
    start_dkg_events: EventNotificationListener,
=======
    my_addr: AccountAddress,
    identity_blob: Arc<IdentityBlob>,
    network_client: NetworkClient<DKGMessage>,
    network_service_events: NetworkServiceEvents<DKGMessage>,
    reconfig_events: ReconfigNotificationListener<DbBackedOnChainConfig>,
    dkg_start_events: EventNotificationListener,
>>>>>>> 9dd1cfae
    dkg_txn_writer: aptos_validator_transaction_pool::SingleTopicWriteClient,
    dkg_pulled_rx: aptos_validator_transaction_pool::PullNotificationReceiver,
) -> Runtime {
    let runtime = aptos_runtimes::spawn_named_runtime("dkg".into(), Some(4));
    let (self_sender, self_receiver) = aptos_channels::new(1_024, &counters::PENDING_SELF_MESSAGES);
    let dkg_network_client = DKGNetworkClient::new(network_client);
<<<<<<< HEAD
    let dkg_epoch_manager = EpochManager::new(
        node_config,
        reconfig_events,
        start_dkg_events,
=======

    let dkg_epoch_manager = EpochManager::new(
        my_addr,
        identity_blob.clone(),
        reconfig_events,
        dkg_start_events,
>>>>>>> 9dd1cfae
        self_sender,
        dkg_network_client,
        dkg_txn_writer,
        dkg_pulled_rx,
    );
    let (network_task, network_receiver) = NetworkTask::new(network_service_events, self_receiver);
    runtime.spawn(network_task.start());
    runtime.spawn(dkg_epoch_manager.start(network_receiver));
    runtime
}<|MERGE_RESOLUTION|>--- conflicted
+++ resolved
@@ -6,66 +6,41 @@
 pub mod epoch_manager;
 pub mod network;
 pub mod network_interface;
-<<<<<<< HEAD
 pub mod transcript_aggregation;
-=======
->>>>>>> 9dd1cfae
 pub mod types;
 
 use crate::{
     epoch_manager::EpochManager, network::NetworkTask, network_interface::DKGNetworkClient,
 };
-<<<<<<< HEAD
-use aptos_config::config::NodeConfig;
-=======
 use aptos_config::config::IdentityBlob;
->>>>>>> 9dd1cfae
 use aptos_event_notifications::{
     DbBackedOnChainConfig, EventNotificationListener, ReconfigNotificationListener,
 };
 use aptos_network::application::interface::{NetworkClient, NetworkServiceEvents};
-<<<<<<< HEAD
-=======
 use move_core_types::account_address::AccountAddress;
 use std::sync::Arc;
->>>>>>> 9dd1cfae
 use tokio::runtime::Runtime;
 pub use types::DKGMessage;
 
 pub fn start_dkg_runtime(
-<<<<<<< HEAD
-    node_config: &NodeConfig,
-    network_client: NetworkClient<DKGMessage>,
-    network_service_events: NetworkServiceEvents<DKGMessage>,
-    reconfig_events: ReconfigNotificationListener<DbBackedOnChainConfig>,
-    start_dkg_events: EventNotificationListener,
-=======
     my_addr: AccountAddress,
     identity_blob: Arc<IdentityBlob>,
     network_client: NetworkClient<DKGMessage>,
     network_service_events: NetworkServiceEvents<DKGMessage>,
     reconfig_events: ReconfigNotificationListener<DbBackedOnChainConfig>,
     dkg_start_events: EventNotificationListener,
->>>>>>> 9dd1cfae
     dkg_txn_writer: aptos_validator_transaction_pool::SingleTopicWriteClient,
     dkg_pulled_rx: aptos_validator_transaction_pool::PullNotificationReceiver,
 ) -> Runtime {
     let runtime = aptos_runtimes::spawn_named_runtime("dkg".into(), Some(4));
     let (self_sender, self_receiver) = aptos_channels::new(1_024, &counters::PENDING_SELF_MESSAGES);
     let dkg_network_client = DKGNetworkClient::new(network_client);
-<<<<<<< HEAD
-    let dkg_epoch_manager = EpochManager::new(
-        node_config,
-        reconfig_events,
-        start_dkg_events,
-=======
 
     let dkg_epoch_manager = EpochManager::new(
         my_addr,
         identity_blob.clone(),
         reconfig_events,
         dkg_start_events,
->>>>>>> 9dd1cfae
         self_sender,
         dkg_network_client,
         dkg_txn_writer,
@@ -75,4 +50,6 @@
     runtime.spawn(network_task.start());
     runtime.spawn(dkg_epoch_manager.start(network_receiver));
     runtime
-}+}
+
+pub(crate) mod dummy_dkg;